--- conflicted
+++ resolved
@@ -40,97 +40,6 @@
         # by calling object.__init__ and then manually setting fields.
         object.__init__(self)
         # Minimal attributes used by methods under test
-<<<<<<< HEAD
-        self.pub_settings = {
-            'label_font_size': 14
-        }
-        self.font_var = type('X', (), {'get': lambda self: 'Default'})()
-        self.dpi_var = type('X', (), {'get': lambda self: '300'})()
-        self.bg_var = type('X', (), {'get': lambda self: 'White'})()
-        self.font_size_entry = type('E', (), {'get': lambda self: '12'})()
-        self.target_width_entry = type('E', (), {'get': lambda self: '7.0', 'delete': lambda *a, **k: None, 'insert': lambda *a, **k: None})()
-        self.num_cols_entry = type('E', (), {'get': lambda self: '2'})()
-        self.padding_entry = type('E', (), {'get': lambda self: '8'})()
-        self.margin_entry = type('E', (), {'get': lambda self: '12'})()
-        self.label_style_var = type('X', (), {'get': lambda self: 'A, B, C...'})()
-        self.panels = []
-        self.annotations = []
-        self.canvas = None
-        self.canvas_frame = None
-        self.canvas_placeholder = None
-        self.canvas_image = None
-        self.export_button = type('E', (), {'configure': lambda *a, **k: None})()
-
-    def update_panel_list(self):
-        pass
-
-    def display_image(self, pil_image):
-        # For tests, don't require a real canvas — just store the image
-        self._last_displayed = pil_image
-
-
-def make_test_image(color=(200, 100, 50), size=(100, 80)):
-    img = Image.new('RGB', size, color=color)
-    return img
-
-
-def test_get_background_color_white():
-    app = DummyApp()
-    app.bg_var = type('X', (), {'get': lambda self: 'White'})()
-    assert app._get_background_color() == 'white'
-
-
-def test_get_background_color_transparent():
-    app = DummyApp()
-    app.bg_var = type('X', (), {'get': lambda self: 'Transparent'})()
-    assert app._get_background_color() is None
-
-
-def test_assemble_figure_basic_layout():
-    app = DummyApp()
-    # Create two panels and set UI-like fields
-    img1 = make_test_image(size=(200, 100))
-    img2 = make_test_image(size=(50, 150))
-    app.panels = [
-        {'id': 1, 'pil_image': img1, 'name': 'img1', 'original_path': ''},
-        {'id': 2, 'pil_image': img2, 'name': 'img2', 'original_path': ''}
-    ]
-
-    # Settings
-    app.target_width_entry = type('E', (), {'get': lambda self: '4.0'})()
-    app.dpi_var = type('X', (), {'get': lambda self: '150'})()
-    app.num_cols_entry = type('E', (), {'get': lambda self: '2'})()
-    app.padding_entry = type('E', (), {'get': lambda self: '10'})()
-    app.margin_entry = type('E', (), {'get': lambda self: '12'})()
-    app.bg_var = type('X', (), {'get': lambda self: 'White'})()
-
-    # Call assemble
-    app.assemble_figure()
-
-    # Check assembled image exists and has expected width
-    assert hasattr(app, 'assembled_image') and app.assembled_image is not None
-    dpi = int(app.dpi_var.get())
-    expected_width = int(float(app.target_width_entry.get()) * dpi)
-    assert app.assembled_image.width == expected_width
-
-
-def test_assemble_with_transparent_bg():
-    app = DummyApp()
-    img1 = make_test_image(size=(120, 80))
-    app.panels = [{'id': 1, 'pil_image': img1, 'name': 'img1', 'original_path': ''}]
-
-    app.target_width_entry = type('E', (), {'get': lambda self: '2.0'})()
-    app.dpi_var = type('X', (), {'get': lambda self: '100'})()
-    app.num_cols_entry = type('E', (), {'get': lambda self: '1'})()
-    app.padding_entry = type('E', (), {'get': lambda self: '5'})()
-    app.margin_entry = type('E', (), {'get': lambda self: '4'})()
-    app.bg_var = type('X', (), {'get': lambda self: 'Transparent'})()
-
-    app.assemble_figure()
-
-    assert app.assembled_image is not None
-    assert app.assembled_image.mode == 'RGBA'
-=======
         import io
         import os
         from PIL import Image
@@ -172,9 +81,9 @@
             def update_panel_list(self):
                 pass
 
-            def display_image(self, pil_image):
-                # For tests, don't require a real canvas — just store the image
-                self._last_displayed = pil_image
+    def display_image(self, img):
+        # For tests, don't require a real canvas — just store the image
+    self._last_displayed = pil_image
 
 
         def make_test_image(color=(200, 100, 50), size=(100, 80)):
@@ -236,6 +145,7 @@
 
             app.assemble_figure()
 
-            assert app.assembled_image is not None
-            assert app.assembled_image.mode == 'RGBA'
->>>>>>> 7dc60392
+    assert app.assembled_image is not None
+    assert app.assembled_image.mode == 'RGBA'
+
+*** End Patch